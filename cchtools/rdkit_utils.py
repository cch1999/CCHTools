--- conflicted
+++ resolved
@@ -39,7 +39,6 @@
         logging.warning(f"Failed to fix bond orders for {ccd_code}")
         return mol  # Return original molecule if bond order transfer failed
 
-<<<<<<< HEAD
     return fixed_mol
 
 
@@ -118,7 +117,4 @@
     # Test the calculate_basic_metrics function
     smile = Chem.MolToSmiles(mol)
     metrics = calculate_basic_metrics([mol, mol], smile)
-    print(metrics)
-=======
-    return fixed_mol
->>>>>>> 9086cd13
+    print(metrics)